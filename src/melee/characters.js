--- conflicted
+++ resolved
@@ -143,15 +143,14 @@
   return character.shortName;
 }
 
-<<<<<<< HEAD
 export function getCharacterName(externalCharacterId) {
   const character = getCharacterInfo(externalCharacterId) || {};
   return character.name;
-=======
+}
+
 // Return a human-readable color from a characterCode.
 export function getCharacterColorName(externalCharacterId, characterColor) {
   const character = getCharacterInfo(externalCharacterId) || {};
   const colors = character.colors || [];
   return colors[characterColor] || null;
->>>>>>> 65fa01fb
 }